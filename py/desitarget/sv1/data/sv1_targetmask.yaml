--- conflicted
+++ resolved
@@ -151,7 +151,6 @@
 #- ADM directory that corresponds to the $SECONDARY_DIR/sv1 environment
 #- ADM variable, e.g. $SECONDARY_DIR/sv1/backstop.fits for BACKSTOP targets.
 sv1_scnd_mask:
-<<<<<<< HEAD
     #- [VETO,        0, "Never observe, even if a primary target bit is set",
     #   {obsconditions: DARK|GRAY|BRIGHT|POOR|TWILIGHT12|TWILIGHT18, filename: 'veto'}]
     #- [BACKSTOP,    1, "Gaia-selected targets of last resort",
@@ -180,14 +179,6 @@
        {obsconditions: DARK|GRAY|BRIGHT, filename: 'MWS_CALIB_SEGUE'}]
     - [MWS_CALIB_GALAH,          23, "Stars 16 < G < 19 with GALAH data",
        {obsconditions: DARK|GRAY|BRIGHT, filename: 'MWS_CALIB_GALAH'}]
-=======
-    - [VETO,        0, "Never observe, even if a primary target bit is set",
-       {obsconditions: DARK|GRAY|BRIGHT|POOR|TWILIGHT12|TWILIGHT18, filename: 'veto'}]
-    - [BACKSTOP,    1, "Gaia-selected targets of last resort",
-       {obsconditions: DARK|GRAY|BRIGHT|POOR|TWILIGHT12|TWILIGHT18, filename: 'backstop'}]
-    - [DR16Q,       2, "Known quasars from the SDSS DR16Q catalog",
-       {obsconditions: DARK|GRAY, filename: 'dr16q'}]
->>>>>>> 912b9107
 
 #- Observation State
 #- if a target passes more than one target bit, it is possible that one bit
