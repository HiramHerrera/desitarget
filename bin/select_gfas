--- conflicted
+++ resolved
@@ -29,11 +29,7 @@
                 help="number of concurrent processes to use (defaults to [{}])".format(nproc),
                 default=nproc)
 ap.add_argument('-s2', "--surveydir2",
-<<<<<<< HEAD
-                help="Additional Legacy Surveys Data Release directory (useful for combining, e.g., DR6 and DR7 into one file)",
-=======
                 help='Additional Legacy Surveys Data Release directory (useful for combining, e.g., DR8 into one file of GFAs)',
->>>>>>> 2f0970b8
                 default=None)
 ap.add_argument('-t', "--tiles",
                 help="File specifying the tiles to which to restrict the GFAs (defaults to all tiles in the DESI footprint)",
@@ -83,10 +79,6 @@
 bbad = is_in_gal_box(gfas, [0., 360., -ns.mingalb, ns.mingalb])
 gfas = gfas[~bbad]
 
-<<<<<<< HEAD
-io.write_gfas(ns.dest, gfas, indir=ns.surveydir, nside=nside, survey=survey)
-=======
 io.write_gfas(ns.dest, gfas, indir=indir, nside=nside, survey='main')
->>>>>>> 2f0970b8
 
 log.info('{} GFAs written to {}...t = {:.1f} mins'.format(len(gfas), ns.dest, (time()-t0)/60.))