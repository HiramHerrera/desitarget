--- conflicted
+++ resolved
@@ -54,11 +54,7 @@
         # These packages will always be installed.
         - PIP_DEPENDENCIES=''
         # These packages will only be installed if we really need them.
-<<<<<<< HEAD
-        - PIP_ALL_DEPENDENCIES='speclite==${SPECLITE_VERSION} fitsio coveralls'
-=======
-        - PIP_ALL_DEPENDENCIES='fitsio coveralls speclite'
->>>>>>> a4ea15fd
+        - PIP_ALL_DEPENDENCIES='fitsio coveralls speclite==${SPECLITE_VERSION}'
         # These pip packages need to be installed in a certain order, so we
         # do that separately from the astropy/ci-helpers scripts.
         - DESIHUB_PIP_DEPENDENCIES="desiutil=${DESIUTIL_VERSION} desispec=${DESISPEC_VERSION} desisim=${DESISIM_VERSION} desimodel=${DESIMODEL_VERSION}"
